--- conflicted
+++ resolved
@@ -24,7 +24,6 @@
 EPSILON = 0.00001
 MAX_TRIES_EDGE = 100
 
-<<<<<<< HEAD
 # DIRECTED_MODEL_NAME = 'Directed'
 # UNDIRECTED_MODEL_NAME = 'Undirected'
 
@@ -42,28 +41,19 @@
 # DPA_MODEL_NAME = 'DPA'
 # DPAH_MODEL_NAME = 'DPAH'
 
+# PA_MODEL_NAME = 'PA'
+# PAH_MODEL_NAME = 'PAH'
+# PATC_MODEL_NAME = 'PATC'
+# PATCH_MODEL_NAME = 'PATCH'
+# ERPATCH_MODEL_NAME = 'ERPATCH'
+
+# TCH_MODEL_NAME = 'TCH'
+
+# DH_MODEL_NAME = 'DH'
+# DPA_MODEL_NAME = 'DPA'
+# DPAH_MODEL_NAME = 'DPAH'
+
 # HOMOPHILY_MODELS = [PAH_MODEL_NAME, PATCH_MODEL_NAME, DH_MODEL_NAME, DPAH_MODEL_NAME, H_MODEL_NAME]
-=======
-DIRECTED_MODEL_NAME = 'Directed'
-UNDIRECTED_MODEL_NAME = 'Undirected'
-
-H_MODEL_NAME = 'Homophily'
-TC_MODEL_NAME = 'Triadic Closure'
-
-PA_MODEL_NAME = 'PA'
-PAH_MODEL_NAME = 'PAH'
-PATC_MODEL_NAME = 'PATC'
-PATCH_MODEL_NAME = 'PATCH'
-ERPATCH_MODEL_NAME = 'ERPATCH'
-
-TCH_MODEL_NAME = 'TCH'
-
-DH_MODEL_NAME = 'DH'
-DPA_MODEL_NAME = 'DPA'
-DPAH_MODEL_NAME = 'DPAH'
-
-HOMOPHILY_MODELS = [PAH_MODEL_NAME, PATCH_MODEL_NAME, DH_MODEL_NAME, DPAH_MODEL_NAME, H_MODEL_NAME]
->>>>>>> 54bf4059
 
 # NODE METRICS
 
